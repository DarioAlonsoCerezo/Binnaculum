--- conflicted
+++ resolved
@@ -40,16 +40,16 @@
     <Compile Include="EmptySnapshotManagementTests.fs" />
     <Compile Include="OverviewWipingTests.fs" />
     <Compile Include="ImportManagerTests.fs" />
-<<<<<<< HEAD
     <Compile Include="IBKRImportTests.fs" />
-=======
     <Compile Include="TastytradeImportTests.fs" />
->>>>>>> ab08a877
     <!-- <Compile Include="SavedPreferencesTests.fs" /> Disabled - MAUI platform APIs don't work in headless test environment -->
   </ItemGroup>
 
   <ItemGroup>
     <None Include="BrokerFinancialSnapshotManagerTestingGuide.md" />
+    <None Include="TestData\IBKR_Samples\*.csv">
+      <CopyToOutputDirectory>PreserveNewest</CopyToOutputDirectory>
+    </None>
     <None Include="TestData\Tastytrade_Samples\*.csv">
       <CopyToOutputDirectory>PreserveNewest</CopyToOutputDirectory>
     </None>
