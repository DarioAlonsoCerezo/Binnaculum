namespace Core.Tests.Integration

open System
open System.Collections.Concurrent
open System.Threading
open System.Threading.Tasks
open System.Reactive.Linq
open DynamicData
open Binnaculum.Core.UI
open Binnaculum.Core.Logging

/// <summary>
/// Signal types representing reactive stream emissions
/// </summary>
type Signal =
    | Accounts_Updated
    | Movements_Updated
    | Snapshots_Updated
    | Tickers_Updated
    | Currencies_Updated
    | Brokers_Updated
    | Banks_Updated

/// <summary>
/// Reactive stream observer for signal-based testing.
/// Monitors Collections streams and emits signals when changes occur.
/// Provides deterministic waiting for expected signals instead of arbitrary delays.
/// </summary>
module StreamObserver =

    let private subscriptions = ResizeArray<IDisposable>()
    let private expectedSignals = ConcurrentBag<Signal>()
    let private receivedSignals = ConcurrentBag<Signal>()
    let private completionSourceRef = ref None
    let private lockObj = obj ()

    /// <summary>
    /// Record that a signal was received
    /// </summary>
    let signalReceived (signal: Signal) : unit =
        lock lockObj (fun () ->
            receivedSignals.Add(signal)
<<<<<<< HEAD
            CoreLogger.logDebug "[StreamObserver]" (sprintf "Signal received: %A (Total: %d/%d)" 
                signal receivedSignals.Count expectedSignals.Count)
            
=======

            printfn
                "[StreamObserver] Signal received: %A (Total: %d/%d)"
                signal
                receivedSignals.Count
                expectedSignals.Count

>>>>>>> 94c7eed8
            // Check if all expected signals have been received
            match completionSourceRef.Value with
            | Some(tcs: TaskCompletionSource<bool>) when not tcs.Task.IsCompleted ->
                let expected = expectedSignals |> Seq.toList
                let received = receivedSignals |> Seq.toList

                // Check if all expected signals are in received
                let allReceived =
                    expected
                    |> List.forall (fun exp ->
                        received |> List.filter ((=) exp) |> List.length
                        >= (expected |> List.filter ((=) exp) |> List.length))

                if allReceived then
                    CoreLogger.logInfo "[StreamObserver]" "✅ All expected signals received!"
                    (tcs: TaskCompletionSource<bool>).SetResult(true)
            | _ -> ())

    /// <summary>
    /// Start observing all reactive streams
    /// </summary>
    let startObserving () : unit =
        lock lockObj (fun () ->
<<<<<<< HEAD
            CoreLogger.logInfo "[StreamObserver]" "📡 Starting observation of reactive collections..."
            
=======
            printfn "[StreamObserver] 📡 Starting observation of reactive collections..."

>>>>>>> 94c7eed8
            // Clear previous observations
            subscriptions |> Seq.iter (fun d -> d.Dispose())
            subscriptions.Clear()
            expectedSignals.Clear()
            receivedSignals.Clear()
            completionSourceRef.Value <- None

            // Observe Collections.Accounts stream
            let accountsSub =
                Collections.Accounts
                    .Connect()
                    .Subscribe(fun changes ->
                        if changes.Count > 0 then
                            signalReceived Accounts_Updated)

            subscriptions.Add(accountsSub)
<<<<<<< HEAD
            CoreLogger.logDebug "[StreamObserver]" "✓ Subscribed to Collections.Accounts"
            
=======
            printfn "[StreamObserver] ✓ Subscribed to Collections.Accounts"

>>>>>>> 94c7eed8
            // Observe Collections.Movements stream
            let movementsSub =
                Collections.Movements
                    .Connect()
                    .Subscribe(fun changes ->
                        if changes.Count > 0 then
                            signalReceived Movements_Updated)

            subscriptions.Add(movementsSub)
<<<<<<< HEAD
            CoreLogger.logDebug "[StreamObserver]" "✓ Subscribed to Collections.Movements"
            
=======
            printfn "[StreamObserver] ✓ Subscribed to Collections.Movements"

>>>>>>> 94c7eed8
            // Observe Collections.Snapshots stream
            let snapshotsSub =
                Collections.Snapshots
                    .Connect()
                    .Subscribe(fun changes ->
                        if changes.Count > 0 then
                            signalReceived Snapshots_Updated)

            subscriptions.Add(snapshotsSub)
<<<<<<< HEAD
            CoreLogger.logDebug "[StreamObserver]" "✓ Subscribed to Collections.Snapshots"
            
=======
            printfn "[StreamObserver] ✓ Subscribed to Collections.Snapshots"

>>>>>>> 94c7eed8
            // Observe Collections.Tickers stream
            let tickersSub =
                Collections.Tickers
                    .Connect()
                    .Subscribe(fun changes ->
                        if changes.Count > 0 then
                            signalReceived Tickers_Updated)

            subscriptions.Add(tickersSub)
<<<<<<< HEAD
            CoreLogger.logDebug "[StreamObserver]" "✓ Subscribed to Collections.Tickers"
            
=======
            printfn "[StreamObserver] ✓ Subscribed to Collections.Tickers"

>>>>>>> 94c7eed8
            // Observe Collections.Currencies stream
            let currenciesSub =
                Collections.Currencies
                    .Connect()
                    .Subscribe(fun changes ->
                        if changes.Count > 0 then
                            signalReceived Currencies_Updated)

            subscriptions.Add(currenciesSub)
<<<<<<< HEAD
            CoreLogger.logDebug "[StreamObserver]" "✓ Subscribed to Collections.Currencies"
            
=======
            printfn "[StreamObserver] ✓ Subscribed to Collections.Currencies"

>>>>>>> 94c7eed8
            // Observe Collections.Brokers stream
            let brokersSub =
                Collections.Brokers
                    .Connect()
                    .Subscribe(fun changes ->
                        if changes.Count > 0 then
                            signalReceived Brokers_Updated)

            subscriptions.Add(brokersSub)
<<<<<<< HEAD
            CoreLogger.logDebug "[StreamObserver]" "✓ Subscribed to Collections.Brokers"
            
=======
            printfn "[StreamObserver] ✓ Subscribed to Collections.Brokers"

>>>>>>> 94c7eed8
            // Observe Collections.Banks stream
            let banksSub =
                Collections.Banks
                    .Connect()
                    .Subscribe(fun changes ->
                        if changes.Count > 0 then
                            signalReceived Banks_Updated)

            subscriptions.Add(banksSub)
<<<<<<< HEAD
            CoreLogger.logDebug "[StreamObserver]" "✓ Subscribed to Collections.Banks"
            
            CoreLogger.logInfo "[StreamObserver]" "✅ Observation started for all collections"
        )
    
=======
            printfn "[StreamObserver] ✓ Subscribed to Collections.Banks"

            printfn "[StreamObserver] ✅ Observation started for all collections")

>>>>>>> 94c7eed8
    /// <summary>
    /// Stop observing reactive streams
    /// </summary>
    let stopObserving () : unit =
        lock lockObj (fun () ->
            CoreLogger.logInfo "[StreamObserver]" "Stopping observation..."
            subscriptions |> Seq.iter (fun d -> d.Dispose())
            subscriptions.Clear()
            expectedSignals.Clear()
            receivedSignals.Clear()
<<<<<<< HEAD
            completionSourceRef := None
            CoreLogger.logInfo "[StreamObserver]" "✅ Observation stopped"
        )
    
=======
            completionSourceRef.Value <- None
            printfn "[StreamObserver] ✅ Observation stopped")

>>>>>>> 94c7eed8
    /// <summary>
    /// Declare expected signals before performing an operation
    /// </summary>
    let expectSignals (signals: Signal list) : unit =
        lock lockObj (fun () ->
            expectedSignals.Clear()
            receivedSignals.Clear()
            signals |> List.iter expectedSignals.Add
<<<<<<< HEAD
            completionSourceRef := Some (new TaskCompletionSource<bool>())
            CoreLogger.logDebug "[StreamObserver]" (sprintf "🎯 Expecting %d signals: %A" signals.Length signals)
        )
    
=======
            completionSourceRef.Value <- Some(new TaskCompletionSource<bool>())
            printfn "[StreamObserver] 🎯 Expecting %d signals: %A" signals.Length signals)

>>>>>>> 94c7eed8
    /// <summary>
    /// Get the current status of signal reception
    /// Returns (expected signals, received signals, missing signals)
    /// </summary>
    let getSignalStatus () : (Signal array * Signal array * Signal array) =
        lock lockObj (fun () ->
            let expected = expectedSignals |> Seq.toArray
            let received = receivedSignals |> Seq.toArray

            let missing =
                expected
                |> Array.filter (fun exp ->
                    let expectedCount = expected |> Array.filter ((=) exp) |> Array.length
                    let receivedCount = received |> Array.filter ((=) exp) |> Array.length
                    receivedCount < expectedCount)

            (expected, received, missing))

    /// <summary>
    /// Wait for all expected signals to be received (with timeout)
    /// Returns true if all signals were received, false if timeout occurred
    /// </summary>
    let waitForAllSignalsAsync (timeout: TimeSpan) : Async<bool> =
        async {
            match completionSourceRef.Value with
            | None ->
                CoreLogger.logWarning "[StreamObserver]" "⚠️  No signals expected - call expectSignals first"
                return false
            | Some tcs ->
<<<<<<< HEAD
                CoreLogger.logInfo "[StreamObserver]" (sprintf "⏳ Waiting for signals (timeout: %A)..." timeout)
                
                use cts = new CancellationTokenSource(timeout)
                use _ = cts.Token.Register(fun () ->
                    if not tcs.Task.IsCompleted then
                        CoreLogger.logWarning "[StreamObserver]" "⏰ Timeout reached"
                        tcs.TrySetResult(false) |> ignore
                )
                
=======
                printfn "[StreamObserver] ⏳ Waiting for signals (timeout: %A)..." timeout

                use cts = new CancellationTokenSource(timeout)

                use _ =
                    cts.Token.Register(fun () ->
                        if not tcs.Task.IsCompleted then
                            printfn "[StreamObserver] ⏰ Timeout reached"
                            tcs.TrySetResult(false) |> ignore)

>>>>>>> 94c7eed8
                let! result = tcs.Task |> Async.AwaitTask

                if result then
                    CoreLogger.logInfo "[StreamObserver]" "✅ All signals received successfully"
                else
<<<<<<< HEAD
                    let (expected, received, missing) = getSignalStatus()
                    CoreLogger.logError "[StreamObserver]" (sprintf "❌ Timeout - Expected: %A, Received: %A, Missing: %A" 
                        expected received missing)
                
=======
                    let (expected, received, missing) = getSignalStatus ()

                    printfn
                        "[StreamObserver] ❌ Timeout - Expected: %A, Received: %A, Missing: %A"
                        expected
                        received
                        missing

>>>>>>> 94c7eed8
                return result
        }<|MERGE_RESOLUTION|>--- conflicted
+++ resolved
@@ -40,19 +40,9 @@
     let signalReceived (signal: Signal) : unit =
         lock lockObj (fun () ->
             receivedSignals.Add(signal)
-<<<<<<< HEAD
             CoreLogger.logDebug "[StreamObserver]" (sprintf "Signal received: %A (Total: %d/%d)" 
                 signal receivedSignals.Count expectedSignals.Count)
             
-=======
-
-            printfn
-                "[StreamObserver] Signal received: %A (Total: %d/%d)"
-                signal
-                receivedSignals.Count
-                expectedSignals.Count
-
->>>>>>> 94c7eed8
             // Check if all expected signals have been received
             match completionSourceRef.Value with
             | Some(tcs: TaskCompletionSource<bool>) when not tcs.Task.IsCompleted ->
@@ -76,13 +66,8 @@
     /// </summary>
     let startObserving () : unit =
         lock lockObj (fun () ->
-<<<<<<< HEAD
             CoreLogger.logInfo "[StreamObserver]" "📡 Starting observation of reactive collections..."
             
-=======
-            printfn "[StreamObserver] 📡 Starting observation of reactive collections..."
-
->>>>>>> 94c7eed8
             // Clear previous observations
             subscriptions |> Seq.iter (fun d -> d.Dispose())
             subscriptions.Clear()
@@ -99,13 +84,8 @@
                             signalReceived Accounts_Updated)
 
             subscriptions.Add(accountsSub)
-<<<<<<< HEAD
             CoreLogger.logDebug "[StreamObserver]" "✓ Subscribed to Collections.Accounts"
             
-=======
-            printfn "[StreamObserver] ✓ Subscribed to Collections.Accounts"
-
->>>>>>> 94c7eed8
             // Observe Collections.Movements stream
             let movementsSub =
                 Collections.Movements
@@ -115,13 +95,8 @@
                             signalReceived Movements_Updated)
 
             subscriptions.Add(movementsSub)
-<<<<<<< HEAD
             CoreLogger.logDebug "[StreamObserver]" "✓ Subscribed to Collections.Movements"
             
-=======
-            printfn "[StreamObserver] ✓ Subscribed to Collections.Movements"
-
->>>>>>> 94c7eed8
             // Observe Collections.Snapshots stream
             let snapshotsSub =
                 Collections.Snapshots
@@ -131,13 +106,8 @@
                             signalReceived Snapshots_Updated)
 
             subscriptions.Add(snapshotsSub)
-<<<<<<< HEAD
             CoreLogger.logDebug "[StreamObserver]" "✓ Subscribed to Collections.Snapshots"
             
-=======
-            printfn "[StreamObserver] ✓ Subscribed to Collections.Snapshots"
-
->>>>>>> 94c7eed8
             // Observe Collections.Tickers stream
             let tickersSub =
                 Collections.Tickers
@@ -147,13 +117,8 @@
                             signalReceived Tickers_Updated)
 
             subscriptions.Add(tickersSub)
-<<<<<<< HEAD
             CoreLogger.logDebug "[StreamObserver]" "✓ Subscribed to Collections.Tickers"
             
-=======
-            printfn "[StreamObserver] ✓ Subscribed to Collections.Tickers"
-
->>>>>>> 94c7eed8
             // Observe Collections.Currencies stream
             let currenciesSub =
                 Collections.Currencies
@@ -163,13 +128,8 @@
                             signalReceived Currencies_Updated)
 
             subscriptions.Add(currenciesSub)
-<<<<<<< HEAD
             CoreLogger.logDebug "[StreamObserver]" "✓ Subscribed to Collections.Currencies"
             
-=======
-            printfn "[StreamObserver] ✓ Subscribed to Collections.Currencies"
-
->>>>>>> 94c7eed8
             // Observe Collections.Brokers stream
             let brokersSub =
                 Collections.Brokers
@@ -179,13 +139,8 @@
                             signalReceived Brokers_Updated)
 
             subscriptions.Add(brokersSub)
-<<<<<<< HEAD
             CoreLogger.logDebug "[StreamObserver]" "✓ Subscribed to Collections.Brokers"
             
-=======
-            printfn "[StreamObserver] ✓ Subscribed to Collections.Brokers"
-
->>>>>>> 94c7eed8
             // Observe Collections.Banks stream
             let banksSub =
                 Collections.Banks
@@ -195,18 +150,11 @@
                             signalReceived Banks_Updated)
 
             subscriptions.Add(banksSub)
-<<<<<<< HEAD
             CoreLogger.logDebug "[StreamObserver]" "✓ Subscribed to Collections.Banks"
             
             CoreLogger.logInfo "[StreamObserver]" "✅ Observation started for all collections"
         )
     
-=======
-            printfn "[StreamObserver] ✓ Subscribed to Collections.Banks"
-
-            printfn "[StreamObserver] ✅ Observation started for all collections")
-
->>>>>>> 94c7eed8
     /// <summary>
     /// Stop observing reactive streams
     /// </summary>
@@ -217,16 +165,10 @@
             subscriptions.Clear()
             expectedSignals.Clear()
             receivedSignals.Clear()
-<<<<<<< HEAD
             completionSourceRef := None
             CoreLogger.logInfo "[StreamObserver]" "✅ Observation stopped"
         )
     
-=======
-            completionSourceRef.Value <- None
-            printfn "[StreamObserver] ✅ Observation stopped")
-
->>>>>>> 94c7eed8
     /// <summary>
     /// Declare expected signals before performing an operation
     /// </summary>
@@ -235,16 +177,10 @@
             expectedSignals.Clear()
             receivedSignals.Clear()
             signals |> List.iter expectedSignals.Add
-<<<<<<< HEAD
             completionSourceRef := Some (new TaskCompletionSource<bool>())
             CoreLogger.logDebug "[StreamObserver]" (sprintf "🎯 Expecting %d signals: %A" signals.Length signals)
         )
     
-=======
-            completionSourceRef.Value <- Some(new TaskCompletionSource<bool>())
-            printfn "[StreamObserver] 🎯 Expecting %d signals: %A" signals.Length signals)
-
->>>>>>> 94c7eed8
     /// <summary>
     /// Get the current status of signal reception
     /// Returns (expected signals, received signals, missing signals)
@@ -274,7 +210,6 @@
                 CoreLogger.logWarning "[StreamObserver]" "⚠️  No signals expected - call expectSignals first"
                 return false
             | Some tcs ->
-<<<<<<< HEAD
                 CoreLogger.logInfo "[StreamObserver]" (sprintf "⏳ Waiting for signals (timeout: %A)..." timeout)
                 
                 use cts = new CancellationTokenSource(timeout)
@@ -284,37 +219,14 @@
                         tcs.TrySetResult(false) |> ignore
                 )
                 
-=======
-                printfn "[StreamObserver] ⏳ Waiting for signals (timeout: %A)..." timeout
-
-                use cts = new CancellationTokenSource(timeout)
-
-                use _ =
-                    cts.Token.Register(fun () ->
-                        if not tcs.Task.IsCompleted then
-                            printfn "[StreamObserver] ⏰ Timeout reached"
-                            tcs.TrySetResult(false) |> ignore)
-
->>>>>>> 94c7eed8
                 let! result = tcs.Task |> Async.AwaitTask
 
                 if result then
                     CoreLogger.logInfo "[StreamObserver]" "✅ All signals received successfully"
                 else
-<<<<<<< HEAD
                     let (expected, received, missing) = getSignalStatus()
                     CoreLogger.logError "[StreamObserver]" (sprintf "❌ Timeout - Expected: %A, Received: %A, Missing: %A" 
                         expected received missing)
                 
-=======
-                    let (expected, received, missing) = getSignalStatus ()
-
-                    printfn
-                        "[StreamObserver] ❌ Timeout - Expected: %A, Received: %A, Missing: %A"
-                        expected
-                        received
-                        missing
-
->>>>>>> 94c7eed8
                 return result
         }